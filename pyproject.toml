[build-system]
requires = []
build-backend = "eejx._build.backend"
backend-path = ["."]

[project]
name = "eejx"
version = "0.1.0"
description = "Deterministic EE toolchain with LLM extraction"
authors = [{name = "EEJX"}]
requires-python = ">=3.10"
dependencies = [
<<<<<<< HEAD
    "typer>=0.9",
=======
    "typer[all]>=0.9",
>>>>>>> bdd509b8
    "rich>=13.0",
]

[project.optional-dependencies]
test = ["pytest", "hypothesis"]

[project.scripts]
eejx = "eejx.cli:main"<|MERGE_RESOLUTION|>--- conflicted
+++ resolved
@@ -10,11 +10,7 @@
 authors = [{name = "EEJX"}]
 requires-python = ">=3.10"
 dependencies = [
-<<<<<<< HEAD
-    "typer>=0.9",
-=======
     "typer[all]>=0.9",
->>>>>>> bdd509b8
     "rich>=13.0",
 ]
 
