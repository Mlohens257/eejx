[build-system]
requires = ["setuptools", "wheel"]
build-backend = "setuptools.build_meta"

[project]
name = "ee-mvp"
version = "0.1.0"
description = "Bootstrap NEC-friendly electrical engineering calculations"
readme = "README.md"
requires-python = ">=3.10"
authors = [{name = "EE MVP"}]
<<<<<<< HEAD
dependencies = []
=======
dependencies = [
    "pandas>=1.5",
    "pydantic>=1.10",
]
>>>>>>> e6853154

[tool.setuptools.packages.find]
include = ["ee_mvp", "ee_mvp.*"]

[project.optional-dependencies]
dev = ["pytest"]

[tool.pytest.ini_options]
minversion = "7.0"
addopts = "-q"
pythonpath = ["."]<|MERGE_RESOLUTION|>--- conflicted
+++ resolved
@@ -9,14 +9,11 @@
 readme = "README.md"
 requires-python = ">=3.10"
 authors = [{name = "EE MVP"}]
-<<<<<<< HEAD
-dependencies = []
-=======
+
 dependencies = [
     "pandas>=1.5",
     "pydantic>=1.10",
 ]
->>>>>>> e6853154
 
 [tool.setuptools.packages.find]
 include = ["ee_mvp", "ee_mvp.*"]
